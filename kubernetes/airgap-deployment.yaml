apiVersion: apps/v1
kind: Deployment
metadata:
  name: tetracryptpqc
  namespace: tetracrypt-airgap
spec:
  replicas: 3
  selector:
    matchLabels:
      app: tetracryptpqc
  template:
    metadata:
      labels:
        app: tetracryptpqc
    spec:
      securityContext:
<<<<<<< HEAD
        hostNetwork: false
        hostPID: false
        hostIPC: false
=======
        runAsNonRoot: true
>>>>>>> 0488b1d3
      containers:
        - name: tetracryptpqc
          image: localhost:5000/tetracryptpqc:v1.0.0  # Uses air-gapped registry
          ports:
            - containerPort: 3000
          env:
            - name: NODE_ENV
              value: "production"
          resources:
            requests:
              memory: "512Mi"
              cpu: "500m"
              ephemeral-storage: "1Gi"
            limits:
              memory: "1Gi"
              cpu: "1"
          volumeMounts:
            - name: config-volume
              mountPath: /etc/tetracrypt
          securityContext:
            readOnlyRootFilesystem: true
            allowPrivilegeEscalation: false
          readinessProbe:
            httpGet:
              path: /health
              port: 3000
            initialDelaySeconds: 5
            periodSeconds: 10
          livenessProbe:
            httpGet:
              path: /health
              port: 3000
            initialDelaySeconds: 10
            periodSeconds: 20
      volumes:
        - name: config-volume
          configMap:
            name: tetracrypt-config<|MERGE_RESOLUTION|>--- conflicted
+++ resolved
@@ -13,14 +13,6 @@
       labels:
         app: tetracryptpqc
     spec:
-      securityContext:
-<<<<<<< HEAD
-        hostNetwork: false
-        hostPID: false
-        hostIPC: false
-=======
-        runAsNonRoot: true
->>>>>>> 0488b1d3
       containers:
         - name: tetracryptpqc
           image: localhost:5000/tetracryptpqc:v1.0.0  # Uses air-gapped registry
